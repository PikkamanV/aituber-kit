<<<<<<< HEAD
import { useContext, useCallback } from 'react'
import { ViewerContext } from '../features/vrmViewer/viewerContext'
import { buildUrl } from '@/utils/buildUrl'

type Props = {
  onImageDropped: (image: string) => void
}

export default function VrmViewer({ onImageDropped }: Props) {
  const { viewer } = useContext(ViewerContext)

  const canvasRef = useCallback(
    (canvas: HTMLCanvasElement) => {
      if (canvas) {
        viewer.setup(canvas)
        viewer.loadVrm(buildUrl('/AvatarSample_B.vrm'))

        // Drag and DropでVRMを差し替え
        canvas.addEventListener('dragover', function (event) {
          event.preventDefault()
        })

        canvas.addEventListener('drop', function (event) {
          event.preventDefault()

          const files = event.dataTransfer?.files
          if (!files) {
            return
          }

          const file = files[0]
          if (!file) {
            return
          }
          const file_type = file.name.split('.').pop()
          if (file_type === 'vrm') {
            const blob = new Blob([file], { type: 'application/octet-stream' })
            const url = window.URL.createObjectURL(blob)
            viewer.loadVrm(url)
          } else if (file.type.startsWith('image/')) {
            const reader = new FileReader()
            reader.readAsDataURL(file)
            reader.onload = function () {
              onImageDropped(reader.result as string)
            }
          }
        })
      }
    },
    [viewer, onImageDropped]
  )
=======
import { useCallback } from 'react'
import { buildUrl } from '@/utils/buildUrl'

import homeStore from '@/features/stores/home'

export default function VrmViewer() {
  const canvasRef = useCallback((canvas: HTMLCanvasElement) => {
    if (canvas) {
      const { viewer } = homeStore.getState()
      viewer.setup(canvas)
      viewer.loadVrm(buildUrl('/AvatarSample_B.vrm'))

      // Drag and DropでVRMを差し替え
      canvas.addEventListener('dragover', function (event) {
        event.preventDefault()
      })

      canvas.addEventListener('drop', function (event) {
        event.preventDefault()

        const files = event.dataTransfer?.files
        if (!files) {
          return
        }

        const file = files[0]
        if (!file) {
          return
        }
        const file_type = file.name.split('.').pop()
        if (file_type === 'vrm') {
          const blob = new Blob([file], { type: 'application/octet-stream' })
          const url = window.URL.createObjectURL(blob)
          viewer.loadVrm(url)
        } else if (file.type.startsWith('image/')) {
          const reader = new FileReader()
          reader.readAsDataURL(file)
          reader.onload = function () {
            const image = reader.result as string
            image !== '' && homeStore.setState({ modalImage: image })
          }
        }
      })
    }
  }, [])
>>>>>>> a871a454

  return (
    <div className={'absolute top-0 left-0 w-screen h-[100svh]'}>
      <canvas ref={canvasRef} className={'h-full w-full'}></canvas>
    </div>
  )
}<|MERGE_RESOLUTION|>--- conflicted
+++ resolved
@@ -1,56 +1,3 @@
-<<<<<<< HEAD
-import { useContext, useCallback } from 'react'
-import { ViewerContext } from '../features/vrmViewer/viewerContext'
-import { buildUrl } from '@/utils/buildUrl'
-
-type Props = {
-  onImageDropped: (image: string) => void
-}
-
-export default function VrmViewer({ onImageDropped }: Props) {
-  const { viewer } = useContext(ViewerContext)
-
-  const canvasRef = useCallback(
-    (canvas: HTMLCanvasElement) => {
-      if (canvas) {
-        viewer.setup(canvas)
-        viewer.loadVrm(buildUrl('/AvatarSample_B.vrm'))
-
-        // Drag and DropでVRMを差し替え
-        canvas.addEventListener('dragover', function (event) {
-          event.preventDefault()
-        })
-
-        canvas.addEventListener('drop', function (event) {
-          event.preventDefault()
-
-          const files = event.dataTransfer?.files
-          if (!files) {
-            return
-          }
-
-          const file = files[0]
-          if (!file) {
-            return
-          }
-          const file_type = file.name.split('.').pop()
-          if (file_type === 'vrm') {
-            const blob = new Blob([file], { type: 'application/octet-stream' })
-            const url = window.URL.createObjectURL(blob)
-            viewer.loadVrm(url)
-          } else if (file.type.startsWith('image/')) {
-            const reader = new FileReader()
-            reader.readAsDataURL(file)
-            reader.onload = function () {
-              onImageDropped(reader.result as string)
-            }
-          }
-        })
-      }
-    },
-    [viewer, onImageDropped]
-  )
-=======
 import { useCallback } from 'react'
 import { buildUrl } from '@/utils/buildUrl'
 
@@ -96,7 +43,6 @@
       })
     }
   }, [])
->>>>>>> a871a454
 
   return (
     <div className={'absolute top-0 left-0 w-screen h-[100svh]'}>
