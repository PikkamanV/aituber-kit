--- conflicted
+++ resolved
@@ -1,20 +1,10 @@
 import { useEffect, useRef } from 'react'
-<<<<<<< HEAD
-import { Message } from '@/features/messages/messages'
-import React from 'react'
-type Props = {
-  messages: Message[]
-}
-export const CodeLog = ({ messages }: Props) => {
-  const chatScrollRef = useRef<HTMLDivElement>(null)
-=======
 
 import homeStore from '@/features/stores/home'
 
 export const CodeLog = () => {
   const chatScrollRef = useRef<HTMLDivElement>(null)
   const messages = homeStore((s) => s.codeLog)
->>>>>>> a871a454
 
   useEffect(() => {
     chatScrollRef.current?.scrollIntoView({
@@ -29,10 +19,7 @@
       block: 'center',
     })
   }, [messages])
-<<<<<<< HEAD
-=======
 
->>>>>>> a871a454
   return (
     // 画面サイズによって変える
     <div className="absolute w-col-span-7 max-w-full h-[100svh] pb-104">
@@ -43,18 +30,12 @@
               const prevRole = i > 0 ? messages[i - 1].role : ''
               const nextRole =
                 i < messages.length - 1 ? messages[i + 1].role : ''
-<<<<<<< HEAD
-=======
 
->>>>>>> a871a454
               const content =
                 typeof msg.content === 'string'
                   ? msg.content
                   : msg.content[0].text
-<<<<<<< HEAD
-=======
 
->>>>>>> a871a454
               return (
                 <div
                   key={i}
