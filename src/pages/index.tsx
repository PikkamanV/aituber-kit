--- conflicted
+++ resolved
@@ -409,28 +409,14 @@
           }
         }
       } else {
-<<<<<<< HEAD
         setChatProcessing(true);
 
         // ChatVRM original mode
-        if (selectAIService === "openai" && !openAiKey) {
-          setAssistantMessage(t('APIKeyNotEntered'));
-          return;
-        } else if (selectAIService === "anthropic" && !anthropicKey) {
-          setAssistantMessage(t('APIKeyNotEntered'));
-          return;
-        } else if (selectAIService === "groq" && !groqKey) {
-          setAssistantMessage(t('APIKeyNotEntered'));
-          return;
-        } else if (selectAIService === "dify" && !difyKey) {
-=======
-        // ChatVERM original mode
         if (selectAIService === "openai" && !openAiKey && !process.env.NEXT_PUBLIC_OPEN_AI_KEY ||
         selectAIService === "anthropic" && !anthropicKey && !process.env.NEXT_PUBLIC_ANTHROPIC_KEY ||
         selectAIService === "google" && !googleKey && !process.env.NEXT_PUBLIC_GOOGLE_KEY ||
         selectAIService === "groq" && !groqKey && !process.env.NEXT_PUBLIC_GROQ_KEY ||
         selectAIService === "dify" && !difyKey && !process.env.NEXT_PUBLIC_DIFY_KEY) {
->>>>>>> ea3293ca
           setAssistantMessage(t('APIKeyNotEntered'));
           return;
         }
@@ -450,22 +436,20 @@
           ...messageLog.slice(-10),
         ];
 
-<<<<<<< HEAD
+        let stream;
+
         try {
           await processAIResponse(messageLog, messages);
-=======
-        let stream;
-
-        const _openAiKey = openAiKey && openAiKey !== "" ? openAiKey : process.env.NEXT_PUBLIC_OPEN_AI_KEY || "";
-        const _anthropicKey = anthropicKey && anthropicKey !== "" ? anthropicKey : process.env.NEXT_PUBLIC_ANTHROPIC_KEY || "";
-        const _googleKey = googleKey && googleKey !== "" ? googleKey : process.env.NEXT_PUBLIC_GOOGLE_KEY || "";
-        const _localLlmUrl = localLlmUrl && localLlmUrl !== "" ? localLlmUrl : process.env.NEXT_PUBLIC_LOCAL_LLM_URL || "";
-        const _selectAIModel = selectAIModel && selectAIModel !== "" ? selectAIModel : process.env.NEXT_PUBLIC_LOCAL_LLM_MODEL || "";
-        const _groqKey = groqKey && groqKey !== "" ? groqKey : process.env.NEXT_PUBLIC_GROQ_KEY || "";
-        const _difyKey = difyKey && difyKey !== "" ? difyKey : process.env.NEXT_PUBLIC_DIFY_KEY || "";
-        const _difyUrl = difyUrl && difyUrl !== "" ? difyUrl : process.env.NEXT_PUBLIC_DIFY_URL || "";
-
-        try {
+
+          const _openAiKey = openAiKey && openAiKey !== "" ? openAiKey : process.env.NEXT_PUBLIC_OPEN_AI_KEY || "";
+          const _anthropicKey = anthropicKey && anthropicKey !== "" ? anthropicKey : process.env.NEXT_PUBLIC_ANTHROPIC_KEY || "";
+          const _googleKey = googleKey && googleKey !== "" ? googleKey : process.env.NEXT_PUBLIC_GOOGLE_KEY || "";
+          const _localLlmUrl = localLlmUrl && localLlmUrl !== "" ? localLlmUrl : process.env.NEXT_PUBLIC_LOCAL_LLM_URL || "";
+          const _selectAIModel = selectAIModel && selectAIModel !== "" ? selectAIModel : process.env.NEXT_PUBLIC_LOCAL_LLM_MODEL || "";
+          const _groqKey = groqKey && groqKey !== "" ? groqKey : process.env.NEXT_PUBLIC_GROQ_KEY || "";
+          const _difyKey = difyKey && difyKey !== "" ? difyKey : process.env.NEXT_PUBLIC_DIFY_KEY || "";
+          const _difyUrl = difyUrl && difyUrl !== "" ? difyUrl : process.env.NEXT_PUBLIC_DIFY_URL || "";
+
           if (selectAIService === "openai") {
             stream = await getOpenAIChatResponseStream(messages, _openAiKey, selectAIModel);
           } else if (selectAIService === "anthropic") {
@@ -479,7 +463,6 @@
           } else if (selectAIService === "dify") {
             stream = await getDifyChatResponseStream(messages, _difyKey, _difyUrl);
           }
->>>>>>> ea3293ca
         } catch (e) {
           console.error(e);
         }
