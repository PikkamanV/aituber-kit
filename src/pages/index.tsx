--- conflicted
+++ resolved
@@ -1,1095 +1,3 @@
-<<<<<<< HEAD
-import { useCallback, useContext, useEffect, useState, useRef } from 'react'
-import VrmViewer from '@/components/vrmViewer'
-import { ViewerContext } from '@/features/vrmViewer/viewerContext'
-import {
-  Message,
-  textsToScreenplay,
-  Screenplay,
-} from '@/features/messages/messages'
-import { speakCharacter } from '@/features/messages/speakCharacter'
-import { MessageInputContainer } from '@/components/messageInputContainer'
-import { SYSTEM_PROMPT } from '@/features/constants/systemPromptConstants'
-import { KoeiroParam, DEFAULT_PARAM } from '@/features/constants/koeiroParam'
-import {
-  AIService,
-  AIServiceConfig,
-  getAIChatResponseStream,
-} from '@/features/chat/aiChatFactory'
-import { Introduction } from '@/components/introduction'
-import { Menu } from '@/components/menu'
-import { IconButton } from '@/components/iconButton'
-import { Meta } from '@/components/meta'
-import '@/lib/i18n'
-import { useTranslation } from 'react-i18next'
-import { fetchAndProcessComments } from '@/features/youtube/youtubeComments'
-import { buildUrl } from '@/utils/buildUrl'
-import Image from 'next/image'
-
-export default function Home() {
-  const { viewer } = useContext(ViewerContext)
-
-  const [systemPrompt, setSystemPrompt] = useState(SYSTEM_PROMPT)
-  const [selectAIService, setSelectAIService] = useState('openai')
-  const [selectAIModel, setSelectAIModel] = useState('gpt-3.5-turbo')
-  const [openAiKey, setOpenAiKey] = useState('')
-  const [anthropicKey, setAnthropicKey] = useState('')
-  const [googleKey, setGoogleKey] = useState('')
-  const [groqKey, setGroqKey] = useState('')
-  const [localLlmUrl, setLocalLlmUrl] = useState('')
-  const [difyKey, setDifyKey] = useState('')
-  const [difyUrl, setDifyUrl] = useState('')
-  const [difyConversationId, setDifyConversationId] = useState('')
-  const [selectVoice, setSelectVoice] = useState('voicevox')
-  const [selectLanguage, setSelectLanguage] = useState('JP') // TODO: 要整理, JP, EN
-  const [selectVoiceLanguage, setSelectVoiceLanguage] = useState('ja-JP') // TODO: 要整理, ja-JP, en-US
-  const [changeEnglishToJapanese, setChangeEnglishToJapanese] = useState(false)
-  const [koeiromapKey, setKoeiromapKey] = useState('')
-  const [voicevoxSpeaker, setVoicevoxSpeaker] = useState('2')
-  const [googleTtsType, setGoogleTtsType] = useState(
-    process.env.NEXT_PUBLIC_GOOGLE_TTS_TYPE &&
-      process.env.NEXT_PUBLIC_GOOGLE_TTS_TYPE !== ''
-      ? process.env.NEXT_PUBLIC_GOOGLE_TTS_TYPE
-      : ''
-  )
-  const [stylebertvits2ServerUrl, setStylebertvits2ServerURL] = useState(
-    'http://127.0.0.1:5000'
-  )
-  const [stylebertvits2ModelId, setStylebertvits2ModelId] = useState('0')
-  const [stylebertvits2Style, setStylebertvits2Style] = useState('Neutral')
-  const [youtubeMode, setYoutubeMode] = useState(false)
-  const [youtubeApiKey, setYoutubeApiKey] = useState('')
-  const [youtubeLiveId, setYoutubeLiveId] = useState('')
-  const [conversationContinuityMode, setConversationContinuityMode] =
-    useState(false)
-  const [koeiroParam, setKoeiroParam] = useState<KoeiroParam>(DEFAULT_PARAM)
-  const [chatProcessing, setChatProcessing] = useState(false)
-  const [chatLog, setChatLog] = useState<Message[]>([])
-  const [codeLog, setCodeLog] = useState<Message[]>([])
-  const [assistantMessage, setAssistantMessage] = useState('')
-  const [webSocketMode, changeWebSocketMode] = useState(false)
-  const [isVoicePlaying, setIsVoicePlaying] = useState(false) // WebSocketモード用の設定
-  const { t } = useTranslation()
-  const INTERVAL_MILL_SECONDS_RETRIEVING_COMMENTS = 5000 // 5秒
-  const [backgroundImageUrl, setBackgroundImageUrl] = useState(
-    process.env.NEXT_PUBLIC_BACKGROUND_IMAGE_PATH !== undefined
-      ? process.env.NEXT_PUBLIC_BACKGROUND_IMAGE_PATH
-      : '/bg-c.png'
-  )
-  const [dontShowIntroduction, setDontShowIntroduction] = useState(false)
-  const [gsviTtsServerUrl, setGSVITTSServerUrl] = useState(
-    process.env.NEXT_PUBLIC_LOCAL_TTS_URL &&
-      process.env.NEXT_PUBLIC_LOCAL_TTS_URL !== ''
-      ? process.env.NEXT_PUBLIC_LOCAL_TTS_URL
-      : 'http://127.0.0.1:5000/tts'
-  )
-  const [gsviTtsModelId, setGSVITTSModelID] = useState('')
-  const [gsviTtsBatchSize, setGSVITTSBatchSize] = useState(2)
-  const [gsviTtsSpeechRate, setGSVITTSSpeechRate] = useState(1.0)
-  const [elevenlabsApiKey, setElevenlabsApiKey] = useState('')
-  const [elevenlabsVoiceId, setElevenlabsVoiceId] = useState('')
-  const [youtubeNextPageToken, setYoutubeNextPageToken] = useState('')
-  const [youtubeContinuationCount, setYoutubeContinuationCount] = useState(0)
-  const [youtubeNoCommentCount, setYoutubeNoCommentCount] = useState(0)
-  const [youtubeSleepMode, setYoutubeSleepMode] = useState(false)
-  const [chatProcessingCount, setChatProcessingCount] = useState(0)
-  const [characterName, setCharacterName] = useState('')
-  const [showCharacterName, setShowCharacterName] = useState(true)
-  const [modalImage, setModalImage] = useState('')
-  const [triggerShutter, setTriggerShutter] = useState(false)
-  const [delayedText, setDelayedText] = useState('')
-  const [webcamStatus, setWebcamStatus] = useState(false)
-
-  const incrementChatProcessingCount = () => {
-    setChatProcessingCount((prevCount) => prevCount + 1)
-  }
-
-  const decrementChatProcessingCount = () => {
-    setChatProcessingCount((prevCount) => prevCount - 1)
-  }
-
-  useEffect(() => {
-    const storedData = window.localStorage.getItem('chatVRMParams')
-    if (storedData) {
-      const params = JSON.parse(storedData)
-      setSystemPrompt(params.systemPrompt || SYSTEM_PROMPT)
-      setKoeiroParam(params.koeiroParam || DEFAULT_PARAM)
-      setChatLog(Array.isArray(params.chatLog) ? params.chatLog : [])
-      setCodeLog(Array.isArray(params.codeLog) ? params.codeLog : [])
-      setSelectAIService(params.selectAIService || 'openai')
-      setSelectAIModel(params.selectAIModel || 'gpt-3.5-turbo')
-      setOpenAiKey(params.openAiKey || '')
-      setAnthropicKey(params.anthropicKey || '')
-      setGoogleKey(params.googleKey || '')
-      setGroqKey(params.groqKey || '')
-      setLocalLlmUrl(params.localLlmUrl || '')
-      setDifyKey(params.difyKey || '')
-      setDifyUrl(params.difyUrl || '')
-      setDifyConversationId(params.difyConversationId || '')
-      setSelectVoice(params.selectVoice || 'voicevox')
-      setSelectLanguage(params.selectLanguage || 'JP')
-      setSelectVoiceLanguage(params.selectVoiceLanguage || 'ja-JP')
-      setChangeEnglishToJapanese(params.changeEnglishToJapanese || false)
-      setKoeiromapKey(params.koeiromapKey || '')
-      setVoicevoxSpeaker(params.voicevoxSpeaker || '2')
-      setGoogleTtsType(params.googleTtsType || 'en-US-Neural2-F')
-      setYoutubeMode(params.youtubeMode || false)
-      setYoutubeApiKey(params.youtubeApiKey || '')
-      setYoutubeLiveId(params.youtubeLiveId || '')
-      setConversationContinuityMode(params.conversationContinuityMode || false)
-      changeWebSocketMode(params.webSocketMode || false)
-      setStylebertvits2ServerURL(
-        params.stylebertvits2ServerUrl || 'http://127.0.0.1:5000'
-      )
-      setStylebertvits2ModelId(params.stylebertvits2ModelId || '0')
-      setStylebertvits2Style(params.stylebertvits2Style || 'Neutral')
-      setDontShowIntroduction(params.dontShowIntroduction || false)
-      setGSVITTSServerUrl(
-        params.gsviTtsServerUrl || 'http://127.0.0.1:5000/tts'
-      )
-      setGSVITTSModelID(params.gsviTtsModelId || '')
-      setGSVITTSBatchSize(params.gsviTtsBatchSize || 2)
-      setGSVITTSSpeechRate(params.gsviTtsSpeechRate || 1.0)
-      setElevenlabsApiKey(params.elevenlabsApiKey || '')
-      setElevenlabsVoiceId(params.elevenlabsVoiceId || '')
-      setCharacterName(params.characterName || 'CHARACTER')
-      setShowCharacterName(params.showCharacterName || true)
-    }
-  }, [])
-
-  useEffect(() => {
-    const params = {
-      systemPrompt,
-      koeiroParam,
-      chatLog,
-      codeLog,
-      selectAIService,
-      selectAIModel,
-      openAiKey,
-      anthropicKey,
-      googleKey,
-      groqKey,
-      localLlmUrl,
-      difyKey,
-      difyUrl,
-      difyConversationId,
-      selectVoice,
-      selectLanguage,
-      selectVoiceLanguage,
-      changeEnglishToJapanese,
-      koeiromapKey,
-      voicevoxSpeaker,
-      googleTtsType,
-      youtubeMode,
-      youtubeApiKey,
-      youtubeLiveId,
-      conversationContinuityMode,
-      webSocketMode,
-      stylebertvits2ServerUrl,
-      stylebertvits2ModelId,
-      stylebertvits2Style,
-      dontShowIntroduction,
-      gsviTtsServerUrl,
-      gsviTtsModelId,
-      gsviTtsBatchSize,
-      gsviTtsSpeechRate,
-      elevenlabsApiKey,
-      elevenlabsVoiceId,
-      characterName,
-      showCharacterName,
-    }
-    process.nextTick(() =>
-      window.localStorage.setItem('chatVRMParams', JSON.stringify(params))
-    )
-  }, [
-    systemPrompt,
-    koeiroParam,
-    chatLog,
-    codeLog,
-    selectAIService,
-    selectAIModel,
-    openAiKey,
-    anthropicKey,
-    googleKey,
-    localLlmUrl,
-    groqKey,
-    difyKey,
-    difyUrl,
-    difyConversationId,
-    selectVoice,
-    selectLanguage,
-    selectVoiceLanguage,
-    changeEnglishToJapanese,
-    koeiromapKey,
-    voicevoxSpeaker,
-    googleTtsType,
-    youtubeMode,
-    youtubeApiKey,
-    youtubeLiveId,
-    conversationContinuityMode,
-    webSocketMode,
-    stylebertvits2ServerUrl,
-    stylebertvits2ModelId,
-    stylebertvits2Style,
-    dontShowIntroduction,
-    gsviTtsServerUrl,
-    gsviTtsModelId,
-    gsviTtsBatchSize,
-    gsviTtsSpeechRate,
-    elevenlabsApiKey,
-    elevenlabsVoiceId,
-    characterName,
-    showCharacterName,
-  ])
-
-  const handleChangeChatLog = useCallback(
-    (targetIndex: number, text: string) => {
-      const newChatLog = chatLog.map((v: Message, i) => {
-        return i === targetIndex ? { role: v.role, content: text } : v
-      })
-
-      setChatLog(newChatLog)
-    },
-    [chatLog]
-  )
-
-  const handleChangeCodeLog = useCallback(
-    async (targetIndex: number, text: string) => {
-      const newCodeLog = codeLog.map((v: Message, i) => {
-        return i === targetIndex ? { role: v.role, content: text } : v
-      })
-
-      setCodeLog(newCodeLog)
-    },
-    [codeLog]
-  )
-
-  /**
-   * 文ごとに音声を直列でリクエストしながら再生する
-   */
-  const handleSpeakAi = useCallback(
-    async (
-      screenplay: Screenplay,
-      onStart?: () => void,
-      onEnd?: () => void
-    ) => {
-      speakCharacter(
-        screenplay,
-        viewer,
-        selectVoice,
-        selectLanguage,
-        koeiromapKey,
-        voicevoxSpeaker,
-        googleTtsType,
-        stylebertvits2ServerUrl,
-        stylebertvits2ModelId,
-        stylebertvits2Style,
-        gsviTtsServerUrl,
-        gsviTtsModelId,
-        gsviTtsBatchSize,
-        gsviTtsSpeechRate,
-        elevenlabsApiKey,
-        elevenlabsVoiceId,
-        changeEnglishToJapanese,
-        onStart,
-        onEnd
-      )
-    },
-    [
-      viewer,
-      selectVoice,
-      selectLanguage,
-      koeiromapKey,
-      voicevoxSpeaker,
-      googleTtsType,
-      stylebertvits2ServerUrl,
-      stylebertvits2ModelId,
-      stylebertvits2Style,
-      gsviTtsServerUrl,
-      gsviTtsModelId,
-      gsviTtsBatchSize,
-      gsviTtsSpeechRate,
-      elevenlabsApiKey,
-      elevenlabsVoiceId,
-      changeEnglishToJapanese,
-    ]
-  )
-
-  const wsRef = useRef<WebSocket | null>(null)
-
-  /**
-   * AIからの応答を処理する関数
-   * @param currentChatLog ログに残るメッセージの配列
-   * @param messages 解答生成に使用するメッセージの配列
-   */
-  const processAIResponse = useCallback(
-    async (currentChatLog: Message[], messages: Message[]) => {
-      setChatProcessing(true)
-      let stream
-
-      const aiServiceConfig: AIServiceConfig = {
-        openai: {
-          key: openAiKey || process.env.NEXT_PUBLIC_OPEN_AI_KEY || '',
-          model: selectAIModel,
-        },
-        anthropic: {
-          key: anthropicKey || process.env.NEXT_PUBLIC_ANTHROPIC_KEY || '',
-          model: selectAIModel,
-        },
-        google: {
-          key: googleKey || process.env.NEXT_PUBLIC_GOOGLE_KEY || '',
-          model: selectAIModel,
-        },
-        localLlm: {
-          url: localLlmUrl || process.env.NEXT_PUBLIC_LOCAL_LLM_URL || '',
-          model: selectAIModel || process.env.NEXT_PUBLIC_LOCAL_LLM_MODEL || '',
-        },
-        groq: {
-          key: groqKey || process.env.NEXT_PUBLIC_GROQ_KEY || '',
-          model: selectAIModel,
-        },
-        dify: {
-          key: difyKey || process.env.NEXT_PUBLIC_DIFY_KEY || '',
-          url: difyUrl || process.env.NEXT_PUBLIC_DIFY_URL || '',
-          conversationId: difyConversationId,
-          setConversationId: setDifyConversationId,
-        },
-      }
-
-      try {
-        stream = await getAIChatResponseStream(
-          selectAIService as AIService,
-          messages,
-          aiServiceConfig
-        )
-      } catch (e) {
-        console.error(e)
-        stream = null
-      }
-
-      if (stream == null) {
-        setChatProcessing(false)
-        return
-      }
-
-      const reader = stream.getReader()
-      let receivedMessage = ''
-      let aiTextLog: Message[] = [] // 会話ログ欄で使用
-      let tag = ''
-      let isCodeBlock = false
-      let codeBlockText = ''
-      const sentences = new Array<string>() // AssistantMessage欄で使用
-      try {
-        while (true) {
-          const { done, value } = await reader.read()
-          if (done && receivedMessage.length === 0) break
-
-          if (value) receivedMessage += value
-
-          // 返答内容のタグ部分と返答部分を分離
-          const tagMatch = receivedMessage.match(/^\[(.*?)\]/)
-          if (tagMatch && tagMatch[0]) {
-            tag = tagMatch[0]
-            receivedMessage = receivedMessage.slice(tag.length)
-          }
-
-          // 返答を一文単位で切り出して処理する
-          while (receivedMessage.length > 0) {
-            const sentenceMatch = receivedMessage.match(
-              /^(.+?[。．.!?！？\n]|.{20,}[、,])/
-            )
-            if (sentenceMatch?.[0]) {
-              let sentence = sentenceMatch[0]
-              // 区切った文字をsentencesに追加
-              sentences.push(sentence)
-              // 区切った文字の残りでreceivedMessageを更新
-              receivedMessage = receivedMessage
-                .slice(sentence.length)
-                .trimStart()
-
-              // 発話不要/不可能な文字列だった場合はスキップ
-              if (
-                !sentence.includes('```') &&
-                !sentence.replace(
-                  /^[\s\u3000\t\n\r\[\(\{「［（【『〈《〔｛«‹〘〚〛〙›»〕》〉』】）］」\}\)\]'"''""・、。,.!?！？:：;；\-_=+~～*＊@＠#＃$＄%％^＾&＆|｜\\＼/／`｀]+$/gu,
-                  ''
-                )
-              ) {
-                continue
-              }
-
-              // タグと返答を結合（音声再生で使用される）
-              let aiText = `${tag} ${sentence}`
-              console.log('aiText', aiText)
-
-              if (isCodeBlock && !sentence.includes('```')) {
-                codeBlockText += sentence
-                continue
-              }
-
-              if (sentence.includes('```')) {
-                if (isCodeBlock) {
-                  // コードブロックの終了処理
-                  const [codeEnd, ...restOfSentence] = sentence.split('```')
-                  aiTextLog.push({
-                    role: 'code',
-                    content: codeBlockText + codeEnd,
-                  })
-                  aiText += `${tag} ${restOfSentence.join('```') || ''}`
-
-                  // AssistantMessage欄の更新
-                  setAssistantMessage(sentences.join(' '))
-
-                  codeBlockText = ''
-                  isCodeBlock = false
-                } else {
-                  // コードブロックの開始処理
-                  isCodeBlock = true
-                  ;[aiText, codeBlockText] = aiText.split('```')
-                }
-
-                sentence = sentence.replace(/```/g, '')
-              }
-
-              const aiTalks = textsToScreenplay([aiText], koeiroParam)
-              aiTextLog.push({ role: 'assistant', content: sentence })
-
-              // 文ごとに音声を生成 & 再生、返答を表示
-              const currentAssistantMessage = sentences.join(' ')
-
-              handleSpeakAi(
-                aiTalks[0],
-                () => {
-                  setAssistantMessage(currentAssistantMessage)
-                  incrementChatProcessingCount()
-                },
-                () => {
-                  decrementChatProcessingCount()
-                }
-              )
-            } else {
-              // マッチする文がない場合、ループを抜ける
-              break
-            }
-          }
-
-          // ストリームが終了し、receivedMessageが空でない場合の処理
-          if (done && receivedMessage.length > 0) {
-            // 残りのメッセージを処理
-            let aiText = `${tag} ${receivedMessage}`
-            const aiTalks = textsToScreenplay([aiText], koeiroParam)
-            aiTextLog.push({ role: 'assistant', content: receivedMessage })
-            sentences.push(receivedMessage)
-
-            const currentAssistantMessage = sentences.join(' ')
-
-            handleSpeakAi(
-              aiTalks[0],
-              () => {
-                setAssistantMessage(currentAssistantMessage)
-                incrementChatProcessingCount()
-              },
-              () => {
-                decrementChatProcessingCount()
-              }
-            )
-
-            receivedMessage = ''
-          }
-        }
-      } catch (e) {
-        console.error(e)
-      } finally {
-        reader.releaseLock()
-      }
-
-      // 直前のroleと同じならば、contentを結合し、空のcontentを除外する
-      let lastImageUrl = ''
-      aiTextLog = aiTextLog
-        .reduce((acc: Message[], item: Message) => {
-          if (
-            typeof item.content != 'string' &&
-            item.content[0] &&
-            item.content[1].image_url
-          ) {
-            lastImageUrl = item.content[1].image_url.url
-          }
-
-          const lastItem = acc[acc.length - 1]
-          if (lastItem && lastItem.role === item.role) {
-            if (typeof item.content != 'string') {
-              lastItem.content += ' ' + item.content[0].text
-            } else {
-              lastItem.content += ' ' + item.content
-            }
-          } else {
-            const text =
-              typeof item.content != 'string'
-                ? item.content[0].text
-                : item.content
-            if (lastImageUrl != '') {
-              acc.push({
-                ...item,
-                content: [
-                  { type: 'text', text: text.trim() },
-                  { type: 'image_url', image_url: { url: lastImageUrl } },
-                ],
-              })
-              lastImageUrl = ''
-            } else {
-              acc.push({ ...item, content: text.trim() })
-            }
-          }
-          return acc
-        }, [])
-        .filter((item) => item.content !== '')
-
-      setChatLog([...currentChatLog, ...aiTextLog])
-      setChatProcessing(false)
-    },
-    [
-      selectAIService,
-      openAiKey,
-      selectAIModel,
-      anthropicKey,
-      googleKey,
-      localLlmUrl,
-      groqKey,
-      difyKey,
-      difyUrl,
-      difyConversationId,
-      koeiroParam,
-      handleSpeakAi,
-    ]
-  )
-
-  const preProcessAIResponse = useCallback(
-    async (messages: Message[]) => {
-      await processAIResponse(chatLog, messages)
-    },
-    [chatLog, processAIResponse]
-  )
-
-  /**
-   * アシスタントとの会話を行う
-   */
-  const handleSendChat = useCallback(
-    async (text: string, role?: string) => {
-      const newMessage = text
-
-      if (newMessage == null) {
-        return
-      }
-
-      if (webSocketMode) {
-        // 未メンテなので不具合がある可能性あり
-        console.log('websocket mode: true')
-        setChatProcessing(true)
-
-        if (role !== undefined && role !== 'user') {
-          // WebSocketからの返答を処理
-
-          if (role == 'assistant') {
-            let aiText = `${'[neutral]'} ${newMessage}`
-            try {
-              const aiTalks = textsToScreenplay([aiText], koeiroParam)
-
-              // 文ごとに音声を生成 & 再生、返答を表示
-              handleSpeakAi(aiTalks[0], async () => {
-                // アシスタントの返答をログに追加
-                const updateLog: Message[] = [
-                  ...codeLog,
-                  { role: 'assistant', content: newMessage },
-                ]
-                setChatLog(updateLog)
-                setCodeLog(updateLog)
-
-                setAssistantMessage(newMessage)
-                setIsVoicePlaying(false)
-                setChatProcessing(false)
-              })
-            } catch (e) {
-              setIsVoicePlaying(false)
-              setChatProcessing(false)
-            }
-          } else if (
-            role == 'code' ||
-            role == 'output' ||
-            role == 'executing'
-          ) {
-            // コードコメントの処理
-            // ループ完了後にAI応答をコードログに追加
-            const updateLog: Message[] = [
-              ...codeLog,
-              { role: role, content: newMessage },
-            ]
-            setCodeLog(updateLog)
-            setChatProcessing(false)
-          } else {
-            // その他のコメントの処理（現想定では使用されないはず）
-            console.log('error role:', role)
-          }
-        } else {
-          // WebSocketで送信する処理
-
-          if (wsRef.current && wsRef.current.readyState === WebSocket.OPEN) {
-            // ユーザーの発言を追加して表示
-            const updateLog: Message[] = [
-              ...codeLog,
-              { role: 'user', content: newMessage },
-            ]
-            setChatLog(updateLog)
-            setCodeLog(updateLog)
-
-            // WebSocket送信
-            wsRef.current.send(
-              JSON.stringify({ content: newMessage, type: 'chat' })
-            )
-          } else {
-            setAssistantMessage(t('NotConnectedToExternalAssistant'))
-            setChatProcessing(false)
-          }
-        }
-      } else {
-        // ChatVRM original mode
-        if (
-          (selectAIService === 'openai' &&
-            !openAiKey &&
-            !process.env.NEXT_PUBLIC_OPEN_AI_KEY) ||
-          (selectAIService === 'anthropic' &&
-            !anthropicKey &&
-            !process.env.NEXT_PUBLIC_ANTHROPIC_KEY) ||
-          (selectAIService === 'google' &&
-            !googleKey &&
-            !process.env.NEXT_PUBLIC_GOOGLE_KEY) ||
-          (selectAIService === 'groq' &&
-            !groqKey &&
-            !process.env.NEXT_PUBLIC_GROQ_KEY) ||
-          (selectAIService === 'dify' &&
-            !difyKey &&
-            !process.env.NEXT_PUBLIC_DIFY_KEY)
-        ) {
-          setAssistantMessage(t('APIKeyNotEntered'))
-          return
-        }
-
-        setChatProcessing(true)
-        // ユーザーの発言を追加して表示
-        const messageLog: Message[] = [
-          ...chatLog,
-          {
-            role: 'user',
-            content:
-              modalImage &&
-              selectAIService === 'openai' &&
-              (selectAIModel === 'gpt-4o-mini' ||
-                selectAIModel === 'gpt-4o' ||
-                selectAIModel === 'gpt-4-turbo')
-                ? [
-                    { type: 'text', text: newMessage },
-                    { type: 'image_url', image_url: { url: modalImage } },
-                  ]
-                : newMessage,
-          },
-        ]
-        if (modalImage) {
-          //setModalImage("");
-          clear()
-        }
-        setChatLog(messageLog)
-
-        // TODO: AIに送信するメッセージの加工、処理がひどいので要修正
-        const processedMessageLog = messageLog.map((message) => ({
-          role: ['assistant', 'user', 'system'].includes(message.role)
-            ? message.role
-            : 'assistant',
-          content:
-            typeof message.content === 'string' ||
-            (selectAIService === 'openai' &&
-              (selectAIModel === 'gpt-4o-mini' ||
-                selectAIModel === 'gpt-4o' ||
-                selectAIModel === 'gpt-4-turbo'))
-              ? message.content
-              : message.content[0].text,
-        }))
-
-        const messages: Message[] = [
-          {
-            role: 'system',
-            content: systemPrompt,
-          },
-          ...processedMessageLog.slice(-10),
-        ]
-
-        try {
-          await processAIResponse(messageLog, messages)
-        } catch (e) {
-          console.error(e)
-        }
-
-        setChatProcessing(false)
-      }
-    },
-    [
-      webSocketMode,
-      koeiroParam,
-      handleSpeakAi,
-      codeLog,
-      t,
-      selectAIService,
-      openAiKey,
-      anthropicKey,
-      googleKey,
-      groqKey,
-      difyKey,
-      chatLog,
-      systemPrompt,
-      processAIResponse,
-      modalImage,
-      delayedText,
-    ]
-  )
-
-  ///取得したコメントをストックするリストの作成（tmpMessages）
-  interface tmpMessage {
-    text: string
-    role: string
-    emotion: string
-  }
-  const [tmpMessages, setTmpMessages] = useState<tmpMessage[]>([])
-
-  useEffect(() => {
-    const handleOpen = (event: Event) => {
-      console.log('WebSocket connection opened:', event)
-    }
-    const handleMessage = (event: MessageEvent) => {
-      console.log('Received message:', event.data)
-      const jsonData = JSON.parse(event.data)
-      setTmpMessages((prevMessages) => [...prevMessages, jsonData])
-    }
-    const handleError = (event: Event) => {
-      console.error('WebSocket error:', event)
-    }
-    const handleClose = (event: Event) => {
-      console.log('WebSocket connection closed:', event)
-    }
-
-    function setupWebsocket() {
-      const ws = new WebSocket('ws://localhost:8000/ws')
-      ws.addEventListener('open', handleOpen)
-      ws.addEventListener('message', handleMessage)
-      ws.addEventListener('error', handleError)
-      ws.addEventListener('close', handleClose)
-      return ws
-    }
-    let ws = setupWebsocket()
-    wsRef.current = ws
-
-    const reconnectInterval = setInterval(() => {
-      if (
-        webSocketMode &&
-        ws.readyState !== WebSocket.OPEN &&
-        ws.readyState !== WebSocket.CONNECTING
-      ) {
-        setChatProcessing(false)
-        console.log('try reconnecting...')
-        ws.close()
-        ws = setupWebsocket()
-        wsRef.current = ws
-      }
-    }, 1000)
-
-    return () => {
-      clearInterval(reconnectInterval)
-      ws.close()
-    }
-  }, [webSocketMode])
-
-  // WebSocketモード用の処理
-  useEffect(() => {
-    if (tmpMessages.length > 0 && !isVoicePlaying) {
-      const message = tmpMessages[0]
-      if (message.role == 'assistant') {
-        setIsVoicePlaying(true)
-      }
-      setTmpMessages((tmpMessages) => tmpMessages.slice(1))
-      handleSendChat(message.text, message.role)
-    }
-  }, [tmpMessages, isVoicePlaying, handleSendChat])
-
-  // YouTubeコメントを取得する処理
-  const fetchAndProcessCommentsCallback = useCallback(async () => {
-    if (
-      !openAiKey ||
-      !youtubeLiveId ||
-      !youtubeApiKey ||
-      chatProcessing ||
-      chatProcessingCount > 0
-    ) {
-      return
-    }
-    await new Promise((resolve) =>
-      setTimeout(resolve, INTERVAL_MILL_SECONDS_RETRIEVING_COMMENTS)
-    )
-    console.log('Call fetchAndProcessComments !!!')
-
-    fetchAndProcessComments(
-      systemPrompt,
-      chatLog,
-      selectAIService === 'anthropic' ? anthropicKey : openAiKey,
-      selectAIService,
-      selectAIModel,
-      youtubeLiveId,
-      youtubeApiKey,
-      youtubeNextPageToken,
-      setYoutubeNextPageToken,
-      youtubeNoCommentCount,
-      setYoutubeNoCommentCount,
-      youtubeContinuationCount,
-      setYoutubeContinuationCount,
-      youtubeSleepMode,
-      setYoutubeSleepMode,
-      conversationContinuityMode,
-      handleSendChat,
-      preProcessAIResponse
-    )
-  }, [
-    openAiKey,
-    youtubeLiveId,
-    youtubeApiKey,
-    chatProcessing,
-    chatProcessingCount,
-    systemPrompt,
-    chatLog,
-    selectAIService,
-    anthropicKey,
-    selectAIModel,
-    youtubeNextPageToken,
-    youtubeNoCommentCount,
-    youtubeContinuationCount,
-    youtubeSleepMode,
-    conversationContinuityMode,
-    handleSendChat,
-    preProcessAIResponse,
-  ])
-
-  useEffect(() => {
-    console.log('chatProcessingCount:', chatProcessingCount)
-    fetchAndProcessCommentsCallback()
-  }, [
-    chatProcessingCount,
-    youtubeLiveId,
-    youtubeApiKey,
-    conversationContinuityMode,
-  ])
-
-  useEffect(() => {
-    if (youtubeNoCommentCount < 1) return
-    console.log('youtubeSleepMode:', youtubeSleepMode)
-    setTimeout(() => {
-      fetchAndProcessCommentsCallback()
-    }, INTERVAL_MILL_SECONDS_RETRIEVING_COMMENTS)
-  }, [youtubeNoCommentCount, conversationContinuityMode])
-
-  const handleChangeModelImage = useCallback(
-    async (image: string) => {
-      //console.log(image);
-      if (image != '') {
-        console.log('capture')
-        setModalImage(image)
-        setTriggerShutter(false) // シャッターをリセット
-      } else {
-        setModalImage('')
-      }
-    },
-    [setModalImage]
-  )
-
-  const clear = useCallback(async () => {
-    setModalImage('')
-  }, [])
-
-  useEffect(() => {
-    // テキストと画像がそろったら、チャットを送信
-    if (delayedText && modalImage) {
-      handleSendChat(delayedText)
-      setDelayedText('')
-    }
-  }, [modalImage, delayedText])
-
-  const handleVoiceShutter = useCallback(async () => {
-    setTriggerShutter(true)
-  }, [])
-
-  const hookSendChat = useCallback(
-    (text: string) => {
-      handleVoiceShutter()
-      // MENUの中でshowCameraがtrueの場合、画像が取得されるまで待機
-      if (webcamStatus) {
-        // Webcamが開いている場合
-        setDelayedText(text) // 画像が取得されるまで遅延させる
-      } else {
-        handleSendChat(text)
-      }
-    },
-    [
-      handleSendChat,
-      modalImage,
-      setModalImage,
-      webcamStatus,
-      delayedText,
-      setDelayedText,
-    ]
-  )
-
-  const handleStatusWebcam = useCallback(async (status: boolean) => {
-    setWebcamStatus(status) // カメラが開いているかどうかの状態を更新
-  }, [])
-
-  const handleImageDropped = useCallback(
-    async (image: string) => {
-      if (image !== '') {
-        setModalImage(image)
-      }
-    },
-    [setModalImage]
-  )
-
-  return (
-    <>
-      <div
-        className={'font-M_PLUS_2'}
-        style={{
-          backgroundImage: `url(${buildUrl(backgroundImageUrl)})`,
-          backgroundSize: 'cover',
-          minHeight: '100vh',
-        }}
-      >
-        <Meta />
-        {!dontShowIntroduction && (
-          <Introduction
-            dontShowIntroduction={dontShowIntroduction}
-            onChangeDontShowIntroduction={setDontShowIntroduction}
-            selectLanguage={selectLanguage}
-            setSelectLanguage={setSelectLanguage}
-            setSelectVoiceLanguage={setSelectVoiceLanguage}
-          />
-        )}
-        <VrmViewer onImageDropped={handleImageDropped} />
-        <MessageInputContainer
-          isChatProcessing={chatProcessing}
-          onChatProcessStart={hookSendChat}
-          selectVoiceLanguage={selectVoiceLanguage}
-        />
-        <Menu
-          selectAIService={selectAIService}
-          onChangeAIService={setSelectAIService}
-          selectAIModel={selectAIModel}
-          setSelectAIModel={setSelectAIModel}
-          openAiKey={openAiKey}
-          onChangeOpenAiKey={setOpenAiKey}
-          anthropicKey={anthropicKey}
-          onChangeAnthropicKey={setAnthropicKey}
-          googleKey={googleKey}
-          onChangeGoogleKey={setGoogleKey}
-          groqKey={groqKey}
-          onChangeGroqKey={setGroqKey}
-          localLlmUrl={localLlmUrl}
-          onChangeLocalLlmUrl={setLocalLlmUrl}
-          difyKey={difyKey}
-          onChangeDifyKey={setDifyKey}
-          difyUrl={difyUrl}
-          onChangeDifyUrl={setDifyUrl}
-          difyConversationId={difyConversationId}
-          onChangeDifyConversationId={setDifyConversationId}
-          systemPrompt={systemPrompt}
-          chatLog={chatLog}
-          codeLog={codeLog}
-          koeiroParam={koeiroParam}
-          assistantMessage={assistantMessage}
-          koeiromapKey={koeiromapKey}
-          voicevoxSpeaker={voicevoxSpeaker}
-          googleTtsType={googleTtsType}
-          stylebertvits2ServerUrl={stylebertvits2ServerUrl}
-          stylebertvits2ModelId={stylebertvits2ModelId}
-          stylebertvits2Style={stylebertvits2Style}
-          youtubeMode={youtubeMode}
-          youtubeApiKey={youtubeApiKey}
-          youtubeLiveId={youtubeLiveId}
-          conversationContinuityMode={conversationContinuityMode}
-          onChangeSystemPrompt={setSystemPrompt}
-          onChangeChatLog={handleChangeChatLog}
-          onChangeCodeLog={handleChangeCodeLog}
-          onChangeKoeiromapParam={setKoeiroParam}
-          onChangeYoutubeMode={setYoutubeMode}
-          onChangeYoutubeApiKey={setYoutubeApiKey}
-          onChangeYoutubeLiveId={setYoutubeLiveId}
-          onChangeConversationContinuityMode={setConversationContinuityMode}
-          handleClickResetChatLog={() => setChatLog([])}
-          handleClickResetCodeLog={() => setCodeLog([])}
-          handleClickResetSystemPrompt={() => setSystemPrompt(SYSTEM_PROMPT)}
-          onChangeKoeiromapKey={setKoeiromapKey}
-          onChangeVoicevoxSpeaker={setVoicevoxSpeaker}
-          onChangeGoogleTtsType={setGoogleTtsType}
-          onChangeStyleBertVits2ServerUrl={setStylebertvits2ServerURL}
-          onChangeStyleBertVits2ModelId={setStylebertvits2ModelId}
-          onChangeStyleBertVits2Style={setStylebertvits2Style}
-          webSocketMode={webSocketMode}
-          changeWebSocketMode={changeWebSocketMode}
-          selectVoice={selectVoice}
-          setSelectVoice={setSelectVoice}
-          selectLanguage={selectLanguage}
-          setSelectLanguage={setSelectLanguage}
-          setSelectVoiceLanguage={setSelectVoiceLanguage}
-          changeEnglishToJapanese={changeEnglishToJapanese}
-          setChangeEnglishToJapanese={setChangeEnglishToJapanese}
-          setBackgroundImageUrl={setBackgroundImageUrl}
-          gsviTtsServerUrl={gsviTtsServerUrl}
-          onChangeGSVITtsServerUrl={setGSVITTSServerUrl}
-          gsviTtsModelId={gsviTtsModelId}
-          onChangeGSVITtsModelId={setGSVITTSModelID}
-          gsviTtsBatchSize={gsviTtsBatchSize}
-          onChangeGVITtsBatchSize={setGSVITTSBatchSize}
-          gsviTtsSpeechRate={gsviTtsSpeechRate}
-          onChangeGSVITtsSpeechRate={setGSVITTSSpeechRate}
-          elevenlabsApiKey={elevenlabsApiKey}
-          onChangeElevenlabsApiKey={setElevenlabsApiKey}
-          elevenlabsVoiceId={elevenlabsVoiceId}
-          onChangeElevenlabsVoiceId={setElevenlabsVoiceId}
-          showCharacterName={showCharacterName}
-          onChangeShowCharacterName={setShowCharacterName}
-          characterName={characterName}
-          onChangeCharacterName={setCharacterName}
-          onChangeModalImage={handleChangeModelImage}
-          triggerShutter={triggerShutter}
-          onChangeWebcamStatus={handleStatusWebcam}
-        />
-        {modalImage && (
-          <div className="row-span-1 flex justify-end max-h-[40vh]">
-            <div className="relative w-full md:max-w-[512px] max-w-[50%] m-16">
-              <Image
-                src={modalImage}
-                width={512}
-                height={512}
-                alt="Modal Image"
-                className="rounded-8 w-auto object-contain max-h-[100%] ml-auto"
-              />
-              <div className="absolute top-4 right-4">
-                <IconButton
-                  iconName="24/Trash"
-                  className="hover:bg-secondary-hover active:bg-secondary-press disabled:bg-secondary-disabled m-8"
-                  isProcessing={false}
-                  onClick={clear}
-                />
-              </div>
-            </div>
-          </div>
-        )}
-      </div>
-    </>
-  )
-}
-=======
 import { Form } from '@/components/form'
 import { Introduction } from '@/components/introduction'
 import { Menu } from '@/components/menu'
@@ -1114,5 +22,4 @@
     </div>
   )
 }
-export default Home
->>>>>>> a871a454
+export default Home