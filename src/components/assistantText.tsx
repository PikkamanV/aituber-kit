--- conflicted
+++ resolved
@@ -1,21 +1,9 @@
-<<<<<<< HEAD
-export const AssistantText = ({
-  message,
-  characterName,
-  showCharacterName,
-}: {
-  message: string
-  characterName: string
-  showCharacterName: boolean
-}) => {
-=======
 import settingsStore from '@/features/stores/settings'
 
 export const AssistantText = ({ message }: { message: string }) => {
   const characterName = settingsStore((s) => s.characterName)
   const showCharacterName = settingsStore((s) => s.showCharacterName)
 
->>>>>>> a871a454
   return (
     <div className="absolute bottom-0 left-0 md:mb-104 mb-[80px] w-full">
       <div className="mx-auto max-w-4xl w-full p-16">
