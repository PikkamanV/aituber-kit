import * as THREE from 'three'
<<<<<<< HEAD
import { Model } from './model'
import { loadVRMAnimation } from '@/lib/VRMAnimation/loadVRMAnimation'
import { buildUrl } from '@/utils/buildUrl'
import { OrbitControls } from 'three/examples/jsm/controls/OrbitControls'
=======
import { OrbitControls } from 'three/examples/jsm/controls/OrbitControls'

import { loadVRMAnimation } from '@/lib/VRMAnimation/loadVRMAnimation'
import { buildUrl } from '@/utils/buildUrl'
import { Model } from './model'
>>>>>>> a871a454

/**
 * three.jsを使った3Dビューワー
 *
 * setup()でcanvasを渡してから使う
 */
export class Viewer {
  public isReady: boolean
  public model?: Model

  private _renderer?: THREE.WebGLRenderer
  private _clock: THREE.Clock
  private _scene: THREE.Scene
  private _camera?: THREE.PerspectiveCamera
  private _cameraControls?: OrbitControls

  constructor() {
    this.isReady = false

    // scene
    const scene = new THREE.Scene()
    this._scene = scene

    // light
<<<<<<< HEAD
    const directionalLight = new THREE.DirectionalLight(0xffffff, 0.6)
    directionalLight.position.set(1.0, 1.0, 1.0).normalize()
    scene.add(directionalLight)

    const ambientLight = new THREE.AmbientLight(0xffffff, 0.4)
=======
    const directionalLight = new THREE.DirectionalLight(0xffffff, 1.8)
    directionalLight.position.set(1.0, 1.0, 1.0).normalize()
    scene.add(directionalLight)

    const ambientLight = new THREE.AmbientLight(0xffffff, 1.2)
>>>>>>> a871a454
    scene.add(ambientLight)

    // animate
    this._clock = new THREE.Clock()
    this._clock.start()
  }

  public loadVrm(url: string) {
    if (this.model?.vrm) {
      this.unloadVRM()
    }

    // gltf and vrm
    this.model = new Model(this._camera || new THREE.Object3D())
    this.model.loadVRM(url).then(async () => {
      if (!this.model?.vrm) return

      // Disable frustum culling
      this.model.vrm.scene.traverse((obj) => {
        obj.frustumCulled = false
      })

      this._scene.add(this.model.vrm.scene)

      const vrma = await loadVRMAnimation(buildUrl('/idle_loop.vrma'))
      if (vrma) this.model.loadAnimation(vrma)

      // HACK: アニメーションの原点がずれているので再生後にカメラ位置を調整する
      requestAnimationFrame(() => {
        this.resetCamera()
      })
    })
  }

  public unloadVRM(): void {
    if (this.model?.vrm) {
      this._scene.remove(this.model.vrm.scene)
      this.model?.unLoadVrm()
    }
  }

  /**
   * Reactで管理しているCanvasを後から設定する
   */
  public setup(canvas: HTMLCanvasElement) {
    const parentElement = canvas.parentElement
    const width = parentElement?.clientWidth || canvas.width
    const height = parentElement?.clientHeight || canvas.height
    // renderer
    this._renderer = new THREE.WebGLRenderer({
      canvas: canvas,
      alpha: true,
      antialias: true,
    })
<<<<<<< HEAD
    this._renderer.outputEncoding = THREE.sRGBEncoding
=======
>>>>>>> a871a454
    this._renderer.setSize(width, height)
    this._renderer.setPixelRatio(window.devicePixelRatio)

    // camera
    this._camera = new THREE.PerspectiveCamera(20.0, width / height, 0.1, 20.0)
    this._camera.position.set(0, 1.3, 1.5)
    this._cameraControls?.target.set(0, 1.3, 0)
    this._cameraControls?.update()
    // camera controls
    this._cameraControls = new OrbitControls(
      this._camera,
      this._renderer.domElement
    )
    this._cameraControls.screenSpacePanning = true
    this._cameraControls.update()

    window.addEventListener('resize', () => {
      this.resize()
    })
    this.isReady = true
    this.update()
  }

  /**
   * canvasの親要素を参照してサイズを変更する
   */
  public resize() {
    if (!this._renderer) return

    const parentElement = this._renderer.domElement.parentElement
    if (!parentElement) return

    this._renderer.setPixelRatio(window.devicePixelRatio)
    this._renderer.setSize(
      parentElement.clientWidth,
      parentElement.clientHeight
    )

    if (!this._camera) return
    this._camera.aspect = parentElement.clientWidth / parentElement.clientHeight
    this._camera.updateProjectionMatrix()
  }

  /**
   * VRMのheadノードを参照してカメラ位置を調整する
   */
  public resetCamera() {
    const headNode = this.model?.vrm?.humanoid.getNormalizedBoneNode('head')

    if (headNode) {
      const headWPos = headNode.getWorldPosition(new THREE.Vector3())
      this._camera?.position.set(
        this._camera.position.x,
        headWPos.y,
        this._camera.position.z
      )
      this._cameraControls?.target.set(headWPos.x, headWPos.y, headWPos.z)
      this._cameraControls?.update()
    }
  }

  public update = () => {
    requestAnimationFrame(this.update)
    const delta = this._clock.getDelta()
    // update vrm components
    if (this.model) {
      this.model.update(delta)
    }

    if (this._renderer && this._camera) {
      this._renderer.render(this._scene, this._camera)
    }
  }
}<|MERGE_RESOLUTION|>--- conflicted
+++ resolved
@@ -1,16 +1,9 @@
 import * as THREE from 'three'
-<<<<<<< HEAD
-import { Model } from './model'
-import { loadVRMAnimation } from '@/lib/VRMAnimation/loadVRMAnimation'
-import { buildUrl } from '@/utils/buildUrl'
-import { OrbitControls } from 'three/examples/jsm/controls/OrbitControls'
-=======
 import { OrbitControls } from 'three/examples/jsm/controls/OrbitControls'
 
 import { loadVRMAnimation } from '@/lib/VRMAnimation/loadVRMAnimation'
 import { buildUrl } from '@/utils/buildUrl'
 import { Model } from './model'
->>>>>>> a871a454
 
 /**
  * three.jsを使った3Dビューワー
@@ -35,19 +28,11 @@
     this._scene = scene
 
     // light
-<<<<<<< HEAD
-    const directionalLight = new THREE.DirectionalLight(0xffffff, 0.6)
-    directionalLight.position.set(1.0, 1.0, 1.0).normalize()
-    scene.add(directionalLight)
-
-    const ambientLight = new THREE.AmbientLight(0xffffff, 0.4)
-=======
     const directionalLight = new THREE.DirectionalLight(0xffffff, 1.8)
     directionalLight.position.set(1.0, 1.0, 1.0).normalize()
     scene.add(directionalLight)
 
     const ambientLight = new THREE.AmbientLight(0xffffff, 1.2)
->>>>>>> a871a454
     scene.add(ambientLight)
 
     // animate
@@ -102,10 +87,6 @@
       alpha: true,
       antialias: true,
     })
-<<<<<<< HEAD
-    this._renderer.outputEncoding = THREE.sRGBEncoding
-=======
->>>>>>> a871a454
     this._renderer.setSize(width, height)
     this._renderer.setPixelRatio(window.devicePixelRatio)
 
