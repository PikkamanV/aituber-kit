import { IconButton } from "./iconButton";
import { Message } from "@/features/messages/messages";
import { KoeiroParam } from "@/features/constants/koeiroParam";
import { ChatLog } from "./chatLog";
import { CodeLog } from "./codeLog";
import React, { useCallback, useContext, useRef, useState, useEffect } from "react";
import { Settings } from "./settings";
import { Webcam }  from "./webcam";
import { ViewerContext } from "@/features/vrmViewer/viewerContext";
import { AssistantText } from "./assistantText";
import { useTranslation } from 'react-i18next';
import { testVoice } from "@/features/messages/speakCharacter";

type Props = {
  selectAIService: string;
  onChangeAIService: (service: string) => void;
  selectAIModel: string;
  setSelectAIModel: (model: string) => void;
  openAiKey: string;
  onChangeOpenAiKey: (key: string) => void;
  anthropicKey: string;
  onChangeAnthropicKey: (key: string) => void;
  googleKey: string;
  onChangeGoogleKey: (key: string) => void;
  groqKey: string;
  onChangeGroqKey: (key: string) => void;
  localLlmUrl: string;
  onChangeLocalLlmUrl: (url: string) => void;
  difyKey: string;
  onChangeDifyKey: (key: string) => void;
  difyUrl: string;
  onChangeDifyUrl: (url: string) => void;
  difyConversationId: string;
  onChangeDifyConversationId: (id: string) => void;
  systemPrompt: string;
  chatLog: Message[];
  codeLog: Message[];
  koeiroParam: KoeiroParam;
  assistantMessage: string;
  koeiromapKey: string;
  voicevoxSpeaker: string;
  googleTtsType: string;
  stylebertvits2ServerUrl: string;
  onChangeStyleBertVits2ServerUrl: (key: string) => void;
  stylebertvits2ModelId: string;
  onChangeStyleBertVits2ModelId: (key: string) => void;
  stylebertvits2Style: string;
  onChangeStyleBertVits2Style: (key: string) => void;
  youtubeMode: boolean;
  youtubeApiKey: string;
  youtubeLiveId: string;
  conversationContinuityMode: boolean;
  onChangeSystemPrompt: (systemPrompt: string) => void;
  onChangeChatLog: (index: number, text: string) => void;
  onChangeCodeLog: (index: number, text: string) => void;
  onChangeKoeiromapParam: (param: KoeiroParam) => void;
  handleClickResetChatLog: () => void;
  handleClickResetCodeLog: () => void;
  handleClickResetSystemPrompt: () => void;
  onChangeKoeiromapKey: (key: string) => void;
  onChangeVoicevoxSpeaker: (speaker: string) => void;
  onChangeGoogleTtsType: (key: string) => void;
  onChangeYoutubeMode: (mode: boolean) => void;
  onChangeYoutubeApiKey: (key: string) => void;
  onChangeYoutubeLiveId: (key: string) => void;
  onChangeConversationContinuityMode: (mode: boolean) => void;
  webSocketMode: boolean;
  changeWebSocketMode: (show: boolean) => void;
  selectVoice: string;
  setSelectVoice: (show: string) => void;
  selectLanguage: string;
  setSelectLanguage: (show: string) => void;
  setSelectVoiceLanguage: (show: string) => void;
  changeEnglishToJapanese: boolean;
  setChangeEnglishToJapanese: (show: boolean) => void;
  setBackgroundImageUrl: (url: string) => void;
  gsviTtsServerUrl: string;
  onChangeGSVITtsServerUrl: (name: string) => void;
  gsviTtsModelId: string;
  onChangeGSVITtsModelId: (name: string) => void;
  gsviTtsBatchSize: number;
  onChangeGVITtsBatchSize: (speed: number) => void;
  gsviTtsSpeechRate: number;
  onChangeGSVITtsSpeechRate: (speed: number) => void;
  elevenlabsApiKey: string;
  onChangeElevenlabsApiKey: (key: string) => void;
  elevenlabsVoiceId: string;
  onChangeElevenlabsVoiceId: (key: string) => void;
  characterName: string;
  onChangeCharacterName: (key: string) => void;
  showCharacterName: boolean;
  onChangeShowCharacterName: (show: boolean) => void;
  onChangeModalImage: (image: string) => void;
  triggerShutter: boolean;
  onChangeWebcamStatus: (show: boolean) => void;
};
export const Menu = ({
  selectAIService,
  onChangeAIService,
  selectAIModel,
  setSelectAIModel,
  openAiKey,
  onChangeOpenAiKey,
  anthropicKey,
  onChangeAnthropicKey,
  googleKey,
  onChangeGoogleKey,
  groqKey,
  onChangeGroqKey,
  localLlmUrl,
  onChangeLocalLlmUrl,
  difyKey,
  onChangeDifyKey,
  difyUrl,
  onChangeDifyUrl,
  difyConversationId,
  onChangeDifyConversationId,
  systemPrompt,
  chatLog,
  codeLog,
  koeiroParam,
  assistantMessage,
  koeiromapKey,
  voicevoxSpeaker,
  googleTtsType,
  stylebertvits2ServerUrl,
  stylebertvits2ModelId,
  stylebertvits2Style,
  youtubeMode,
  youtubeApiKey,
  youtubeLiveId,
  conversationContinuityMode,
  onChangeSystemPrompt,
  onChangeChatLog,
  onChangeCodeLog,
  onChangeKoeiromapParam,
  handleClickResetChatLog,
  handleClickResetCodeLog,
  handleClickResetSystemPrompt,
  onChangeKoeiromapKey,
  onChangeVoicevoxSpeaker,
  onChangeGoogleTtsType,
  onChangeStyleBertVits2ServerUrl,
  onChangeStyleBertVits2ModelId,
  onChangeStyleBertVits2Style,
  onChangeYoutubeMode,
  onChangeYoutubeApiKey,
  onChangeYoutubeLiveId,
  onChangeConversationContinuityMode,
  webSocketMode,
  changeWebSocketMode,
  selectVoice,
  setSelectVoice,
  selectLanguage,
  setSelectLanguage,
  setSelectVoiceLanguage,
  changeEnglishToJapanese,
  setChangeEnglishToJapanese,
  setBackgroundImageUrl,
  gsviTtsServerUrl,
  onChangeGSVITtsServerUrl,
  gsviTtsModelId,
  onChangeGSVITtsModelId,
  gsviTtsBatchSize,
  onChangeGVITtsBatchSize,
  gsviTtsSpeechRate,
  onChangeGSVITtsSpeechRate,
  elevenlabsApiKey,
  onChangeElevenlabsApiKey,
  elevenlabsVoiceId,
  onChangeElevenlabsVoiceId,
  characterName,
  onChangeCharacterName,
  showCharacterName,
  onChangeShowCharacterName,
  onChangeModalImage,
  triggerShutter,
  onChangeWebcamStatus,
}: Props) => {
  const [showSettings, setShowSettings] = useState(false);
  const [showChatLog, setShowChatLog] = useState(false);
  const [showWebcam, setShowWebcam] = useState(false);
  const [showPermissionModal, setShowPermissionModal] = useState(false);
  const { viewer } = useContext(ViewerContext);
  const fileInputRef = useRef<HTMLInputElement>(null);
  const bgFileInputRef = useRef<HTMLInputElement>(null);
  const imageFileInputRef = useRef<HTMLInputElement>(null);
  const { t } = useTranslation();
  const [showSettingsButton, setShowSettingsButton] = useState(true);

  const handleChangeAIService = useCallback(
    (event: React.ChangeEvent<HTMLSelectElement>) => {
      onChangeAIService(event.target.value);
      if (event.target.value !== "openai") {
        onChangeConversationContinuityMode(false);
        setShowWebcam(false);
        onChangeModalImage("");
      }
    },
    [onChangeAIService, onChangeConversationContinuityMode]
  );

  const handleChangeSelectAIModel = useCallback(
    (model: string) => {
      setSelectAIModel(model);
    },
    [setSelectAIModel]
  );

  const handleChangeSystemPrompt = useCallback(
    (event: React.ChangeEvent<HTMLTextAreaElement>) => {
      onChangeSystemPrompt(event.target.value);
    },
    [onChangeSystemPrompt]
  );

  const handleOpenAiKeyChange = useCallback(
    (event: React.ChangeEvent<HTMLInputElement>) => {
      onChangeOpenAiKey(event.target.value);
    },
    [onChangeOpenAiKey]
  );

  const handleAnthropicKeyChange = useCallback(
    (event: React.ChangeEvent<HTMLInputElement>) => {
      onChangeAnthropicKey(event.target.value);
    },
    [onChangeAnthropicKey]
  );

  const handleGoogleKeyChange = useCallback(
    (event: React.ChangeEvent<HTMLInputElement>) => {
      onChangeGoogleKey(event.target.value);
    },
    [onChangeGoogleKey]
  );

  const handleGroqKeyChange = useCallback(
    (event: React.ChangeEvent<HTMLInputElement>) => {
      onChangeGroqKey(event.target.value);
    },
    [onChangeGroqKey]
  );

  const handleChangeLocalLlmUrl = useCallback(
    (event: React.ChangeEvent<HTMLInputElement>) => {
      onChangeLocalLlmUrl(event.target.value);
    },
    [onChangeLocalLlmUrl]
  );

  const handleDifyKeyChange = useCallback(
    (event: React.ChangeEvent<HTMLInputElement>) => {
      onChangeDifyKey(event.target.value);
    },
    [onChangeDifyKey]
  );

  const handleDifyUrlChange = useCallback(
    (event: React.ChangeEvent<HTMLInputElement>) => {
      onChangeDifyUrl(event.target.value);
    },
    [onChangeDifyUrl]
  );

  const handleDifyConversationIdChange = useCallback(
    (value: string) => {
      onChangeDifyConversationId(value);
    },
    [onChangeDifyConversationId]
  );

  const handleChangeKoeiromapKey = useCallback(
    (event: React.ChangeEvent<HTMLInputElement>) => {
      onChangeKoeiromapKey(event.target.value);
    },
    [onChangeKoeiromapKey]
  );

  const handleVoicevoxSpeakerChange = useCallback(
    (event: React.ChangeEvent<HTMLSelectElement>) => {
      onChangeVoicevoxSpeaker(event.target.value);
    },
    [onChangeVoicevoxSpeaker]
  );

  const handleChangeGoogleTtsType = useCallback(
    (event: React.ChangeEvent<HTMLInputElement>) => {
      onChangeGoogleTtsType(event.target.value);
    },
    [onChangeGoogleTtsType]
  );

  const handleChangeStyleBertVits2ServerUrl = useCallback(
    (event: React.ChangeEvent<HTMLInputElement>) => {
      onChangeStyleBertVits2ServerUrl(event.target.value);
    },
    [onChangeStyleBertVits2ServerUrl]
  );

  const handleChangeStyleBertVits2ModelId = useCallback(
    (event: React.ChangeEvent<HTMLInputElement>) => {
      onChangeStyleBertVits2ModelId(event.target.value);
    },
    [onChangeStyleBertVits2ModelId]
  );

  const handleChangeStyleBertVits2Style = useCallback(
    (event: React.ChangeEvent<HTMLInputElement>) => {
      onChangeStyleBertVits2Style(event.target.value);
    },
    [onChangeStyleBertVits2Style]
  );

  const handleYoutubeApiKeyChange = useCallback(
    (event: React.ChangeEvent<HTMLInputElement>) => {
      onChangeYoutubeApiKey(event.target.value);
    },
    [onChangeYoutubeApiKey]
  );

  const handleYoutubeLiveIdChange = useCallback(
    (event: React.ChangeEvent<HTMLInputElement>) => {
      onChangeYoutubeLiveId(event.target.value);
    },
    [onChangeYoutubeLiveId]
  );

  const handleChangeKoeiroParam = useCallback(
    (x: number, y: number) => {
      onChangeKoeiromapParam({
        speakerX: x,
        speakerY: y,
      });
    },
    [onChangeKoeiromapParam]
  );

  const handleWebSocketMode = useCallback(
    (show: boolean) => {
      changeWebSocketMode(show);
      if (webSocketMode) {
        onChangeYoutubeMode(false);
      }
    },
    [changeWebSocketMode, webSocketMode, onChangeYoutubeMode]
  );

  const handleConversationContinuityMode = useCallback(
    (show: boolean) => {
      onChangeConversationContinuityMode(show);
    },
    [onChangeConversationContinuityMode]
  );

  const handleClickOpenVrmFile = useCallback(() => {
    fileInputRef.current?.click();
  }, []);

  const handleClickOpenBgFile = useCallback(() => {
    bgFileInputRef.current?.click();
  }, []);

  const handleClickTestVoice = (speaker: string) => {
    testVoice(viewer, speaker);
  };

  const handleChangeVrmFile = useCallback(
    (event: React.ChangeEvent<HTMLInputElement>) => {
      const files = event.target.files;
      if (!files) return;

      const file = files[0];
      if (!file) return;

      const file_type = file.name.split(".").pop();

      if (file_type === "vrm") {
        const blob = new Blob([file], { type: "application/octet-stream" });
        const url = window.URL.createObjectURL(blob);
        viewer.loadVrm(url);
      }

      event.target.value = "";
    },
    [viewer]
  );

  const handleChangeBgFile = useCallback(
    (event: React.ChangeEvent<HTMLInputElement>) => {
      const file = event.target.files?.[0];
      if (file) {
        const imageUrl = URL.createObjectURL(file);
        setBackgroundImageUrl(imageUrl);
      }
    },
    [setBackgroundImageUrl]
  );

  const handleChangeGSVITtsServerUrl = useCallback(
    (event: React.ChangeEvent<HTMLInputElement>) => {
      onChangeGSVITtsServerUrl(event.target.value);
    },
    [onChangeGSVITtsServerUrl]
  );

  const handleChangeGSVITtsModelId = useCallback(
    (event: React.ChangeEvent<HTMLInputElement>) => {
      onChangeGSVITtsModelId(event.target.value);
    },
    [onChangeGSVITtsModelId]
  );

  const handleChangeGSVITtsBatchSize = useCallback(
    (event: React.ChangeEvent<HTMLInputElement>) => {
      onChangeGVITtsBatchSize(parseFloat(event.target.value));
    },
    [onChangeGVITtsBatchSize]
  );

  const handleChangeGSVITtsSpeechRate = useCallback(
    (event: React.ChangeEvent<HTMLInputElement>) => {
      onChangeGSVITtsSpeechRate(parseFloat(event.target.value));
    },
    [onChangeGSVITtsSpeechRate]
  );

  const handleChangeElevenlabsApiKey = useCallback(
    (event: React.ChangeEvent<HTMLInputElement>) => {
      onChangeElevenlabsApiKey(event.target.value);
    },
    [onChangeElevenlabsApiKey]
  );

  const handleChangeElevenlabsVoiceId = useCallback(
    (event: React.ChangeEvent<HTMLInputElement>) => {
      onChangeElevenlabsVoiceId(event.target.value);
    },
    [onChangeElevenlabsVoiceId]
  );

  const handleCharacterName = useCallback(
    (event: React.ChangeEvent<HTMLInputElement>) => {
      onChangeCharacterName(event.target.value);
    },
    [onChangeCharacterName]
  );

  const handleShowCharacterName = useCallback(
    (show: boolean) => {
      onChangeShowCharacterName(show);
    },
    [onChangeShowCharacterName]
  );

<<<<<<< HEAD
  useEffect(() => {
    const handleKeyDown = (event: KeyboardEvent) => {
      if ((event.metaKey || event.ctrlKey) && event.key === '.') {
        setShowSettings(prevState => !prevState);
      }
    };

    window.addEventListener('keydown', handleKeyDown);

    return () => {
      window.removeEventListener('keydown', handleKeyDown);
    };
  }, []);
=======
  const handleChangeModalImage = useCallback(
    (image: string) => {
      onChangeModalImage(image);
    },
    [onChangeModalImage]
  );

    const handleChangeImageFile = useCallback(
    (event: React.ChangeEvent<HTMLInputElement>) => {
      const file = event.target.files?.[0];
      if (file) {
        const reader = new FileReader();
        reader.onload = (e) => {
          const imageUrl = e.target?.result as string;
          onChangeModalImage(imageUrl);
        };
        reader.readAsDataURL(file);
      }
    },
    [onChangeModalImage]
  );

  // カメラが開いているかどうかの状態変更
  useEffect(() => {
    console.log("onChangeWebcamStatus")
    onChangeWebcamStatus(showWebcam);
    if (showWebcam) {
      navigator.mediaDevices.getUserMedia({ video: true })
        .then(() => {
          setShowPermissionModal(false);
        })
        .catch(() => {
          setShowPermissionModal(true);
        });
    }
  }, [showWebcam]);
>>>>>>> f394326b

  return (
    <>
      <div className="absolute z-10 m-24">
<<<<<<< HEAD
        <div className="grid grid-flow-col gap-[8px]">
          {showSettingsButton && (
            <IconButton
              iconName="24/Settings"
              isProcessing={false}
              onClick={() => setShowSettings(true)}
            ></IconButton>
          )}
          {showChatLog ? (
=======
        <div className="grid md:grid-flow-col gap-[8px]">
          <div className="md:order-1 order-2">
>>>>>>> f394326b
            <IconButton
              iconName="24/Settings"
              isProcessing={false}
              onClick={() => setShowSettings(true)}
            ></IconButton>
          </div>
          <div className="md:order-2 order-1">
            {showChatLog ? (
              <IconButton
                iconName="24/CommentOutline"
                label={webSocketMode ? t('CodeLog') : t('ChatLog')}
                isProcessing={false}
                onClick={() => setShowChatLog(false)}
              />
            ) : (
              <IconButton
                iconName="24/CommentFill"
                label={webSocketMode ? t('CodeLog') : t('ChatLog')}
                isProcessing={false}
                disabled={chatLog.length <= 0}
                onClick={() => setShowChatLog(true)}
              />
            )}
          </div>
          <div className="order-3">
            <IconButton
              iconName="24/Camera"
              isProcessing={false}
              onClick={() => setShowWebcam(!showWebcam)}
              disabled={!(selectAIService === "openai" && ["gpt-4o", "gpt-4-turbo"].includes(selectAIModel))}
            />
          </div>
          <div className="order-4">
            <IconButton
              iconName="24/AddImage"
              isProcessing={false}
              onClick={() => imageFileInputRef.current?.click()}
              disabled={!(selectAIService === "openai" && ["gpt-4o", "gpt-4-turbo"].includes(selectAIModel))}
            />
            <input
              type="file"
              className="hidden"
              accept="image/*"
              ref={imageFileInputRef}
              onChange={handleChangeImageFile}
            />
          </div>
        </div>
      </div>
      {
        webSocketMode ? 
          (showChatLog && <CodeLog messages={codeLog} />) :
          (showChatLog && <ChatLog messages={chatLog} characterName={characterName} />)
      }
      {showSettings && (
        <Settings
          selectAIService={selectAIService}
          onChangeAIService={handleChangeAIService}
          selectAIModel={selectAIModel}
          onChangeSelectAIModel={handleChangeSelectAIModel}
          openAiKey={openAiKey}
          onChangeOpenAiKey={handleOpenAiKeyChange}
          anthropicKey={anthropicKey}
          onChangeAnthropicKey={handleAnthropicKeyChange}
          googleKey={googleKey}
          onChangeGoogleKey={handleGoogleKeyChange}
          groqKey={groqKey}
          onChangeGroqKey={handleGroqKeyChange}
          difyKey={difyKey}
          onChangeDifyKey={handleDifyKeyChange}
          localLlmUrl={localLlmUrl}
          onChangeLocalLlmUrl={handleChangeLocalLlmUrl}
          difyUrl={difyUrl}
          onChangeDifyUrl={handleDifyUrlChange}
          difyConversationId={difyConversationId}
          onChangeDifyConversationId={handleDifyConversationIdChange}
          chatLog={chatLog}
          codeLog={codeLog}
          systemPrompt={systemPrompt}
          koeiroParam={koeiroParam}
          koeiromapKey={koeiromapKey}
          voicevoxSpeaker={voicevoxSpeaker}
          googleTtsType={googleTtsType}
          stylebertvits2ServerUrl={stylebertvits2ServerUrl}
          stylebertvits2ModelId={stylebertvits2ModelId}
          stylebertvits2Style={stylebertvits2Style}
          youtubeMode={youtubeMode}
          youtubeApiKey={youtubeApiKey}
          youtubeLiveId={youtubeLiveId}
          conversationContinuityMode={conversationContinuityMode}
          onClickClose={() => setShowSettings(false)}
          onChangeSystemPrompt={handleChangeSystemPrompt}
          onChangeChatLog={onChangeChatLog}
          onChangeCodeLog={onChangeCodeLog}
          onChangeKoeiroParam={handleChangeKoeiroParam}
          onClickOpenVrmFile={handleClickOpenVrmFile}
          onClickOpenBgFile={handleClickOpenBgFile}
          onClickResetChatLog={handleClickResetChatLog}
          onClickResetCodeLog={handleClickResetCodeLog}
          onClickResetSystemPrompt={handleClickResetSystemPrompt}
          onChangeKoeiromapKey={handleChangeKoeiromapKey}
          onChangeVoicevoxSpeaker={handleVoicevoxSpeakerChange}
          onChangeGoogleTtsType={handleChangeGoogleTtsType}
          onChangeStyleBertVits2ServerUrl={handleChangeStyleBertVits2ServerUrl}
          onChangeStyleBertVits2ModelId={handleChangeStyleBertVits2ModelId}
          onChangeStyleBertVits2Style={handleChangeStyleBertVits2Style}
          onChangeYoutubeMode={onChangeYoutubeMode}
          onChangeYoutubeApiKey={handleYoutubeApiKeyChange}
          onChangeYoutubeLiveId={handleYoutubeLiveIdChange}
          onChangeConversationContinuityMode={handleConversationContinuityMode}
          webSocketMode={webSocketMode}
          onChangeWebSocketMode={handleWebSocketMode}
          selectVoice = {selectVoice}
          setSelectVoice = {setSelectVoice}
          selectLanguage = {selectLanguage}
          setSelectLanguage = {setSelectLanguage}
          setSelectVoiceLanguage = {setSelectVoiceLanguage}
          changeEnglishToJapanese={changeEnglishToJapanese}
          setChangeEnglishToJapanese={setChangeEnglishToJapanese}
          onClickTestVoice={handleClickTestVoice}
          gsviTtsServerUrl={gsviTtsServerUrl}
          onChangeGSVITtsServerUrl={handleChangeGSVITtsServerUrl}
          gsviTtsModelId={gsviTtsModelId}
          onChangeGSVITtsModelId={handleChangeGSVITtsModelId}
          gsviTtsBatchSize={gsviTtsBatchSize}
          onChangeGVITtsBatchSize={handleChangeGSVITtsBatchSize}
          gsviTtsSpeechRate={gsviTtsSpeechRate}
          onChangeGSVITtsSpeechRate={handleChangeGSVITtsSpeechRate}
          elevenlabsApiKey={elevenlabsApiKey}
          onChangeElevenlabsApiKey={handleChangeElevenlabsApiKey}
          elevenlabsVoiceId={elevenlabsVoiceId}
          onChangeElevenlabsVoiceId={handleChangeElevenlabsVoiceId}
          characterName={characterName}
          onChangeCharacterName={handleCharacterName}
          showCharacterName={showCharacterName}
          onChangeShowCharacterName={handleShowCharacterName}
          showSettingsButton={showSettingsButton}
          onChangeShowSettingsButton={setShowSettingsButton}
        />
      )}
      {!showChatLog && assistantMessage && (
        <AssistantText message={assistantMessage} characterName={characterName} showCharacterName ={showCharacterName} />
      )}
      {showWebcam && navigator.mediaDevices && (
        <Webcam onChangeModalImage={handleChangeModalImage}
          triggerShutter={triggerShutter}
          showWebcam={showWebcam}
        />
      )}
      {showPermissionModal && (
        <div className="modal">
          <div className="modal-content">
            <p>カメラの使用を許可してください。</p>
            <button onClick={() => setShowPermissionModal(false)}>閉じる</button>
          </div>
        </div>
      )}
      <input
        type="file"
        className="hidden"
        accept=".vrm"
        ref={fileInputRef}
        onChange={handleChangeVrmFile}
      />
      <input
        type="file"
        className="hidden"
        accept="image/*"
        ref={bgFileInputRef}
        onChange={handleChangeBgFile}
      />
    </>
  );
};<|MERGE_RESOLUTION|>--- conflicted
+++ resolved
@@ -453,7 +453,6 @@
     [onChangeShowCharacterName]
   );
 
-<<<<<<< HEAD
   useEffect(() => {
     const handleKeyDown = (event: KeyboardEvent) => {
       if ((event.metaKey || event.ctrlKey) && event.key === '.') {
@@ -467,7 +466,7 @@
       window.removeEventListener('keydown', handleKeyDown);
     };
   }, []);
-=======
+
   const handleChangeModalImage = useCallback(
     (image: string) => {
       onChangeModalImage(image);
@@ -504,30 +503,19 @@
         });
     }
   }, [showWebcam]);
->>>>>>> f394326b
 
   return (
     <>
       <div className="absolute z-10 m-24">
-<<<<<<< HEAD
-        <div className="grid grid-flow-col gap-[8px]">
-          {showSettingsButton && (
-            <IconButton
-              iconName="24/Settings"
-              isProcessing={false}
-              onClick={() => setShowSettings(true)}
-            ></IconButton>
-          )}
-          {showChatLog ? (
-=======
         <div className="grid md:grid-flow-col gap-[8px]">
           <div className="md:order-1 order-2">
->>>>>>> f394326b
-            <IconButton
-              iconName="24/Settings"
-              isProcessing={false}
-              onClick={() => setShowSettings(true)}
-            ></IconButton>
+            {showSettingsButton && (
+              <IconButton
+                iconName="24/Settings"
+                isProcessing={false}
+                onClick={() => setShowSettings(true)}
+              ></IconButton>
+            )}
           </div>
           <div className="md:order-2 order-1">
             {showChatLog ? (
